# The pycle toolbox
Pycle stands for PYthon Compressive LEarning; it is a toolbox of methods to perform compressive learning (also known as sketched learning), where the training set is not used directly but first heavily compressed. This learning paradigm allows:
    
- to learn from (very) large-scale datasets with drastically reduced computational resources;
- to learn on an untrusted machine without disclosing confidential data.

## Installation instruction
<<<<<<< HEAD

To work with this repository, you must:

- create a clean python environment; 
- install torch by following [these instructions](https://pytorch.org/get-started/locally/) according to your local configuration;
- clone this repository;
- go to the root folder and type:

```
pip install -r requirements.txt
```
=======
>>>>>>> 1da0d100

To work with this repository, you must:

- create a clean python environment; 
- install torch by following [these instructions](https://pytorch.org/get-started/locally/) according to your local configuration;
- clone this repository;
- go to the root folder and type:

    pip install -r requirements.txt

## Contents of this repo:
For documentation:
* A "Guide" folder with semi-detailed introductory guide to this toolbox.
* A series of "DEMO_i" jupyter notebooks, that illustrate some core concepts of the toolbox in practice.

If you're new here, I suggest you start by opening either of those items first to get a hang of what this is all about.


The code itself, located in the "pycle" folder, structured into 3 main files:
* `sketching.py` contains everything related to building a feature map and sketching a dataset with it;
* `compressive_learning.py` contains the actual learning algorithms from that sketch, for k-means and GMM fitting for example;
* `utils.py` contains a diverse set of functions that can be useful, e.g., for generating synthetic datasets, or evaluating the learned models through different metrics and visualization utilities.

Note that if you want to use the core code of `pycle` direcltly without downloading this entire repository, you can install it directly from PyPI by typing
`pip install pycle`

## Todo documentation:

### Major
- Make sure installation is working from github
- add useful datasets to evaluate compressive learning (kddcup, breast-cancer, covtype) (dont forget to talk about normalization) (using.rst?)
- Explanation of the feature maps and how to implement new ones + make an example of custom feature map (using.rst?)
- Explanation of the frequencies sampling methods -> notebook presenting the methods (using.rst?)
- Explanation for the CLOMP decoders + make an example of custom solver (using.rst?)

  
### Minor
- UML diagram of the classes
- Quick demo video: overview of the code and possibilities (who is the target? what is the purpose?)
- Explanation of the projectors and how to implement new ones
- add Command to generate the doc in readme
- set the docs online
- Make sure vincent is ok with hosting the project on his github and giving me the maintainer right
- pip installable
- Check the demos
- differential privacy -> fix existing notebook (add functional tests)
- find coherence in numpy / torch dependence in functions
- add "sep" method for sigma estimation (add functional tests)
- Maybe add emphasis somewhere on the OPU (feature maps? in using.rst)

### TODOS FOR SKETCHING.PY

Short-term:
- Add utility function for the entropy based criterion
- Add support for GMM: test + exemple
- Add support for triple rademacher sketching op: test + exemple
- Add support for asymmetric feature map (rpf): test + exemple
- Add support of private sketching for the real variants of the considered maps
- Add the square nonlinearity, for sketching for PCA for example
- See with Titouan if the abstraction level of Solver is enough for his code.

Long-term:
- Fast sketch computation

## Citing this toolbox:
If you publish research using this toolbox, please follow this link for to get citation references (e.g., to generate BibTeX export files)

[![DOI](https://zenodo.org/badge/DOI/10.5281/zenodo.3855114.svg)](https://doi.org/10.5281/zenodo.3855114)
<|MERGE_RESOLUTION|>--- conflicted
+++ resolved
@@ -5,7 +5,6 @@
 - to learn on an untrusted machine without disclosing confidential data.
 
 ## Installation instruction
-<<<<<<< HEAD
 
 To work with this repository, you must:
 
@@ -17,17 +16,6 @@
 ```
 pip install -r requirements.txt
 ```
-=======
->>>>>>> 1da0d100
-
-To work with this repository, you must:
-
-- create a clean python environment; 
-- install torch by following [these instructions](https://pytorch.org/get-started/locally/) according to your local configuration;
-- clone this repository;
-- go to the root folder and type:
-
-    pip install -r requirements.txt
 
 ## Contents of this repo:
 For documentation:
